pub mod builder;
pub mod file_system;
pub mod git;
pub mod git_common;
pub mod http_git;
pub mod kinds;
pub mod loader;
pub mod npm;
pub mod resolver;
pub mod ssh_git;
pub mod standard;
pub mod builder;

use std::{
    collections::{HashMap, HashSet},
    hash::{Hash, Hasher},
};

use anyhow::Context;
use blaze_common::{
    error::Result,
    executor::{ExecutorReference, Location},
    logger::Logger,
    value::Value,
    workspace::Workspace,
};
use possibly::possibly;
use rand::{thread_rng, RngCore};
use serde::{Deserialize, Serialize};
use url::Url;

use crate::{
    executors::DynExecutor,
    system::{hash::hasher, locks::ProcessLock, parallel_executor::ParallelRunner},
    workspace::cache_store::CacheStore,
};

use standard::resolve_standard_executor;

use self:: resolver::{resolver_for_location, ExecutorResolver};

/// Extra data needed in order to resolve an executor.
#[derive(Clone, Copy)]
pub struct CustomResolutionContext<'a> {
    pub workspace: &'a Workspace,
    pub cache: Option<&'a CacheStore>,
    pub logger: &'a Logger,
}

pub struct ResolvedExecutors {
    executors: HashMap<u64, ResolvedExecutor>,
}

impl ResolvedExecutors {
    pub fn get_for_reference(&self, reference: &ExecutorReference) -> Option<&ResolvedExecutor> {
        self.executors.get(&get_executor_package_id(reference))
    }
}

pub enum ResolvedExecutor {
    Standard(DynExecutor),
    Custom(CustomExecutorResolution),
}

impl ResolvedExecutor {
    pub fn executor(&self) -> &DynExecutor {
        match self {
            Self::Standard(executor) => executor,
            Self::Custom(CustomExecutorResolution { executor, .. }) => executor,
        }
    }

    pub fn resolution_cache(&self) -> Option<(ExecutorCacheState, u64)> {
        possibly!(self, Self::Custom(CustomExecutorResolution { state, nonce, .. }) => (*state, *nonce))
    }
}

/// Try to resolve executors from their references.
pub fn resolve_executors<'a, I>(
    references: I,
    context: CustomResolutionContext<'_>,
) -> Result<ResolvedExecutors>
where
    I: IntoIterator<Item = &'a ExecutorReference>,
{
    std::thread::scope(|scope| {
        let references = references
            .into_iter()
            .map(|reference| (get_executor_package_id(reference), reference))
            .collect::<HashSet<_>>();

        let mut references_by_package_id =
            HashMap::<u64, HashSet<&ExecutorReference>>::with_capacity(references.len());

        for (package_id, reference) in references {
            if let Some(refs) = references_by_package_id.get_mut(&package_id) {
                refs.insert(reference);
            } else {
                references_by_package_id.insert(package_id, HashSet::from([reference]));
            }
        }
        let mut resolutions =
            HashMap::<u64, ResolvedExecutor>::with_capacity(references_by_package_id.len());
        let mut references_drain = references_by_package_id.drain();
        let mut runner = ParallelRunner::new(
            scope,
            context
                .workspace
                .settings()
                .resolution_parallelism()
                .unwrap_or_default(),
        )?;

        loop {
            runner.push_available(|| {
                let (package_id, references) = references_drain.next()?;
                Some(move || {
                    let mut cached: Option<CustomExecutorResolution> = None;
                    for reference in references {
                        let (url, location) = match reference {
                            ExecutorReference::Standard { url } => {
                                return Ok((
                                    package_id,
                                    ResolvedExecutor::Standard(
                                        resolve_standard_executor(url).with_context(|| {
                                            format!("standard executor \"{url}\" does not exist")
                                        })?,
                                    ),
                                ))
                            }
                            ExecutorReference::Custom { url, location } => (url, location),
                        };

                        let resolution_lock = ProcessLock::try_new(context.workspace.root(), package_id)?;

                        let custom_executor_resolution = resolution_lock.locked(|| {
                            resolve_custom_executor(url, location, package_id, context)
                        })??;

                        match custom_executor_resolution.state {
                            ExecutorCacheState::New | ExecutorCacheState::Updated => {
                                return Ok((
                                    package_id,
                                    ResolvedExecutor::Custom(custom_executor_resolution),
                                ))
                            }
                            ExecutorCacheState::Cached => {
                                let _ = cached.insert(custom_executor_resolution);
                            }
                        }
                    }
                    Ok((package_id, ResolvedExecutor::Custom(cached.unwrap())))
                })
            });

            if !runner.is_running() {
                break;
            }

            resolutions.extend(runner.drain()?.into_iter().collect::<Result<Vec<_>>>()?);
        }

        Ok(ResolvedExecutors {
            executors: resolutions,
        })
    })
}

#[derive(Copy, Clone)]
pub enum ExecutorCacheState {
    New,
    Updated,
    Cached,
}

pub struct CustomExecutorResolution {
    state: ExecutorCacheState,
    executor: DynExecutor,
    nonce: u64,
}

#[derive(Serialize, Deserialize)]
struct ResolutionCacheMetadata {
    resolution_state: Value,
    nonce: u64,
}

fn resolve_custom_executor(
    url: &Url,
    location: &Location,
    package_id: u64,
    context: CustomResolutionContext<'_>,
) -> Result<CustomExecutorResolution> {
    
    let state_key = format!("executors/{package_id}");
    let resolver: Box<dyn ExecutorResolver> = resolver_for_location(location.clone(), context);
    
    let maybe_existing_metadata = context
        .cache
        .and_then(|cache| cache.restore::<ResolutionCacheMetadata>(&state_key).transpose())
        .transpose()
        .with_context(|| format!("failed to restore resolution state for executor {url}, cache might be corrupted"))?;

<<<<<<< HEAD
    let gen_nonce = || thread_rng().next_u64();

    let (nonce, maybe_new_state, executor) = match &maybe_existing_metadata {
        Some(existing_metadata) => {
            let update = resolver.update(url, &existing_metadata.resolution_state)
                .with_context(|| format!("failed to update executor {url}"))?;

            (
                if update.state.is_some() { 
                    gen_nonce()
                } else {  
                    existing_metadata.nonce
                }, 
                update.state, 
                update.executor
            )
        },
=======
    let (executor, next_cached_metadata) = match maybe_cached_metadata {
        Some(cached_metadata) => {
            context.logger.debug(format!("{url} exists in cache"));
            let executor_update = resolver
                .update(url, &cached_metadata.resolution_state)
                .with_context(|| {
                    format!(
                        "failed to validate executor resolution for {url}. cache might be corrupted."
                    )
                })?;

            

            match executor_update {
                Some(ExecutorSource {
                    state,
                    load_metadata,
                }) => {
                    let reloaded_executor = loader_for_executor_kind(load_metadata.kind)
                        .load_from_src(&load_metadata.src, load_context)?;
                    context
                        .logger
                        .debug(format!("{url} was reloaded from source"));
                    let reloaded_executor_metadata = reloaded_executor.metadata()?;
                    let nonce = thread_rng().next_u64();
                    (
                        CustomExecutorResolution {
                            executor: reloaded_executor.to_dyn(),
                            state: ExecutorCacheState::Updated,
                            nonce,
                        },
                        CachedMetadata {
                            kind: load_metadata.kind,
                            executor_metadata: reloaded_executor_metadata,
                            resolution_state: state,
                            nonce,
                        },
                    )
                }
                None => {
                    let cached_executor = loader_for_executor_kind(cached_metadata.kind)
                        .load_from_metadata(&cached_metadata.executor_metadata)?;
                    context
                        .logger
                        .debug(format!("{url} was reloaded from cache"));
                    (
                        CustomExecutorResolution {
                            executor: cached_executor.to_dyn(),
                            state: ExecutorCacheState::Cached,
                            nonce: cached_metadata.nonce,
                        },
                        cached_metadata,
                    )
                }
            }
        }
>>>>>>> 2cda308b
        None => {
            let resolution = resolver.resolve(url)
                .with_context(|| format!("failed to resolve executor {url}"))?;

            (
                gen_nonce(),
                Some(resolution.state),
                resolution.executor
            )
        }
    };

    if let Some((store, new_state)) = context.cache.zip(maybe_new_state.as_ref()){
        store.cache(&state_key, &ResolutionCacheMetadata {
            nonce,
            resolution_state: new_state.to_owned()
        })
        .with_context(|| format!("failed to cache executor metadata for {url}"))?
    }

    Ok(CustomExecutorResolution {
        executor,
        nonce,
        state: if maybe_existing_metadata.is_none(){
            ExecutorCacheState::Cached
        } else if maybe_new_state.is_some(){
            ExecutorCacheState::Updated
        } else {
            ExecutorCacheState::New
        }
    })
   
}

pub fn get_executor_package_id(reference: &ExecutorReference) -> u64 {
    let mut hasher = hasher();
    match reference {
        ExecutorReference::Standard { url } => {
            url.hash(&mut hasher);
        }
        ExecutorReference::Custom { url, location } => {
            url.hash(&mut hasher);
            match location {
                Location::GitOverHttp {
                    transport,
                    git_options,
                    authentication,
                } => {
                    transport.headers().hash(&mut hasher);
                    git_options.checkout().hash(&mut hasher);
                    authentication.hash(&mut hasher);
                }
                Location::GitOverSsh {
                    git_options,
                    authentication,
                    ..
                } => {
                    git_options.checkout().hash(&mut hasher);
                    authentication.hash(&mut hasher);
                }
                Location::TarballOverHttp {
                    transport,
                    authentication,
                    ..
                } => {
                    transport.headers().hash(&mut hasher);
                    authentication.hash(&mut hasher);
                }
                Location::LocalFileSystem { .. } => {}
                Location::Npm { options } => {
                    options.version().hash(&mut hasher);
                    options.token().hash(&mut hasher);
                }
                Location::Cargo { options } => {
                    options.version().hash(&mut hasher);
                    options.token().hash(&mut hasher);
                }
                Location::Git { options } => {
                    options.checkout().hash(&mut hasher);
                }
            }
        }
    }
    hasher.finish()
}<|MERGE_RESOLUTION|>--- conflicted
+++ resolved
@@ -9,7 +9,6 @@
 pub mod resolver;
 pub mod ssh_git;
 pub mod standard;
-pub mod builder;
 
 use std::{
     collections::{HashMap, HashSet},
@@ -19,13 +18,14 @@
 use anyhow::Context;
 use blaze_common::{
     error::Result,
-    executor::{ExecutorReference, Location},
+    executor::{ExecutorKind, ExecutorReference, Location},
     logger::Logger,
     value::Value,
     workspace::Workspace,
 };
 use possibly::possibly;
 use rand::{thread_rng, RngCore};
+use resolver::ExecutorSource;
 use serde::{Deserialize, Serialize};
 use url::Url;
 
@@ -37,7 +37,10 @@
 
 use standard::resolve_standard_executor;
 
-use self:: resolver::{resolver_for_location, ExecutorResolver};
+use self::{
+    loader::{loader_for_executor_kind, LoadContext},
+    resolver::{resolver_for_location, ExecutorResolver},
+};
 
 /// Extra data needed in order to resolve an executor.
 #[derive(Clone, Copy)]
@@ -45,6 +48,14 @@
     pub workspace: &'a Workspace,
     pub cache: Option<&'a CacheStore>,
     pub logger: &'a Logger,
+}
+
+#[derive(Serialize, Deserialize)]
+pub struct CachedMetadata {
+    pub kind: ExecutorKind,
+    pub resolution_state: Value,
+    pub executor_metadata: Value,
+    pub nonce: u64,
 }
 
 pub struct ResolvedExecutors {
@@ -131,9 +142,9 @@
                             ExecutorReference::Custom { url, location } => (url, location),
                         };
 
-                        let resolution_lock = ProcessLock::try_new(context.workspace.root(), package_id)?;
-
-                        let custom_executor_resolution = resolution_lock.locked(|| {
+                        let lock = ProcessLock::try_new(context.workspace.root(), package_id)?;
+
+                        let custom_executor_resolution = lock.locked(|| {
                             resolve_custom_executor(url, location, package_id, context)
                         })??;
 
@@ -179,47 +190,22 @@
     nonce: u64,
 }
 
-#[derive(Serialize, Deserialize)]
-struct ResolutionCacheMetadata {
-    resolution_state: Value,
-    nonce: u64,
-}
-
 fn resolve_custom_executor(
     url: &Url,
     location: &Location,
     package_id: u64,
     context: CustomResolutionContext<'_>,
 ) -> Result<CustomExecutorResolution> {
-    
+    let resolver: Box<dyn ExecutorResolver> = resolver_for_location(location.clone(), context);
+
     let state_key = format!("executors/{package_id}");
-    let resolver: Box<dyn ExecutorResolver> = resolver_for_location(location.clone(), context);
-    
-    let maybe_existing_metadata = context
+
+    let maybe_cached_metadata = context
         .cache
-        .and_then(|cache| cache.restore::<ResolutionCacheMetadata>(&state_key).transpose())
+        .and_then(|cache| cache.restore::<CachedMetadata>(&state_key).transpose())
         .transpose()
-        .with_context(|| format!("failed to restore resolution state for executor {url}, cache might be corrupted"))?;
-
-<<<<<<< HEAD
-    let gen_nonce = || thread_rng().next_u64();
-
-    let (nonce, maybe_new_state, executor) = match &maybe_existing_metadata {
-        Some(existing_metadata) => {
-            let update = resolver.update(url, &existing_metadata.resolution_state)
-                .with_context(|| format!("failed to update executor {url}"))?;
-
-            (
-                if update.state.is_some() { 
-                    gen_nonce()
-                } else {  
-                    existing_metadata.nonce
-                }, 
-                update.state, 
-                update.executor
-            )
-        },
-=======
+        .with_context(|| format!("failed to restore solution state for executor {url}"))?;
+
     let (executor, next_cached_metadata) = match maybe_cached_metadata {
         Some(cached_metadata) => {
             context.logger.debug(format!("{url} exists in cache"));
@@ -276,39 +262,46 @@
                 }
             }
         }
->>>>>>> 2cda308b
         None => {
-            let resolution = resolver.resolve(url)
+            let resolution = resolver
+                .resolve(url)
                 .with_context(|| format!("failed to resolve executor {url}"))?;
 
+            context.logger.debug(format!("{url} was resolved"));
+
+            let executor = loader_for_executor_kind(resolution.load_metadata.kind)
+                .load_from_src(&resolution.load_metadata.src, load_context)?;
+
+            context
+                .logger
+                .debug(format!("{url} was loaded from source"));
+
+            let executor_metadata = executor.metadata()?;
+            let nonce: u64 = thread_rng().next_u64();
+
             (
-                gen_nonce(),
-                Some(resolution.state),
-                resolution.executor
+                CustomExecutorResolution {
+                    executor: executor.to_dyn(),
+                    state: ExecutorCacheState::New,
+                    nonce,
+                },
+                CachedMetadata {
+                    kind: resolution.load_metadata.kind,
+                    executor_metadata,
+                    resolution_state: resolution.state,
+                    nonce,
+                },
             )
         }
     };
 
-    if let Some((store, new_state)) = context.cache.zip(maybe_new_state.as_ref()){
-        store.cache(&state_key, &ResolutionCacheMetadata {
-            nonce,
-            resolution_state: new_state.to_owned()
-        })
-        .with_context(|| format!("failed to cache executor metadata for {url}"))?
-    }
-
-    Ok(CustomExecutorResolution {
-        executor,
-        nonce,
-        state: if maybe_existing_metadata.is_none(){
-            ExecutorCacheState::Cached
-        } else if maybe_new_state.is_some(){
-            ExecutorCacheState::Updated
-        } else {
-            ExecutorCacheState::New
-        }
-    })
-   
+    if let Some(cache) = context.cache {
+        cache
+            .cache(&state_key, &next_cached_metadata)
+            .with_context(|| format!("failed to cache executor metadata for {url}"))?;
+    }
+
+    Ok(executor)
 }
 
 pub fn get_executor_package_id(reference: &ExecutorReference) -> u64 {
