--- conflicted
+++ resolved
@@ -8,11 +8,7 @@
 };
 
 use crate::executors::{
-<<<<<<< HEAD
-    node::executor::NodeExecutorLoader, rust::RustExecutorLoader, DynExecutor, Executor,
-=======
     node::prelude::NodeExecutorLoader, rust::RustExecutorLoader, DynExecutor
->>>>>>> 2cda308b
 };
 
 pub struct ExecutorWithMetadata {
