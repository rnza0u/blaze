use std::{
    collections::BTreeSet,
    io,
    path::{Path, PathBuf},
};

use anyhow::{bail, Context};
use blaze_common::{
<<<<<<< HEAD
    cache::{FileChangesMatcher, MatchingBehavior}, error::Result, executor::{ExecutorKind, FileSystemOptions, RebuildStrategy}, util::normalize_path, value::{to_value, Value}
=======
    cache::{FileChangesMatcher, MatchingBehavior},
    error::Result,
    executor::{ExecutorKind, FileSystemOptions, RebuildStrategy},
    value::{to_value, Value},
>>>>>>> 2cda308b
};

use serde::{Deserialize, Serialize};
use url::Url;

use crate::system::file_changes::{MatchedFiles, MatchedFilesState};

use super::{
<<<<<<< HEAD
    kinds::infer_local_executor_type, loader::{loader_for_executor_kind, LoadMetadata}, resolver::{ExecutorResolution, ExecutorSource},
    ExecutorResolver,
=======
    builder::builder_for_executor_kind,
    kinds::infer_local_executor_type,
    loader::{loader_for_executor_kind, ExecutorWithMetadata},
    resolver::{ExecutorResolution, ExecutorResolver, ExecutorUpdate},
>>>>>>> 2cda308b
};

#[derive(Serialize, Deserialize)]
pub struct State {
    kind: ExecutorKind,
    metadata: Value,
    files: MatchedFilesState,
}

fn default_file_changes_matchers(root: &Path) -> BTreeSet<FileChangesMatcher> {
    [FileChangesMatcher::new("**")
        .with_exclude([
            "node_modules/**",
            "target/**",
            ".git/**",
            ".vscode/**",
            "dist/**",
            "build/**",
        ])
        .with_root(root)
        .with_behavior(MatchingBehavior::Mixed)]
    .into()
}

/// Resolves an executor based on a file URL.
pub struct FileSystemResolver {
    options: FileSystemOptions,
<<<<<<< HEAD
    default_cwd: PathBuf,
=======
    relative_path_root: PathBuf,
>>>>>>> 2cda308b
}

impl FileSystemResolver {
    pub fn new(default_cwd: &Path, options: FileSystemOptions) -> Self {
        Self {
            options,
<<<<<<< HEAD
            default_cwd: default_cwd.to_owned(),
=======
            relative_path_root: workspace_root.to_owned(),
>>>>>>> 2cda308b
        }
    }

    fn get_canonical_root_path(&self, url: &Url) -> Result<PathBuf> {
<<<<<<< HEAD
        let url_path = normalize_path(Path::new(url.path()))?;
        let absolute = if url_path.is_absolute() {
            url_path.to_path_buf()
        } else {
            self.default_cwd.join(url_path)
        };
=======
        let url_path = Path::new(url.path());
        let absolute = if url_path.is_absolute() {
            url_path.to_path_buf()
        } else {
            self.relative_path_root.join(url_path)
        };

        let is_dir = match std::fs::metadata(&absolute) {
            Ok(metadata) => metadata.is_dir(),
            Err(err) if err.kind() == io::ErrorKind::NotFound => false,
            Err(err) => return Err(err.into()),
        };

        if !is_dir {
            bail!(
                "{} is not a directory. file:// URLs must point to the source files root directory of your executor.", 
                absolute.display()
            )
        }

>>>>>>> 2cda308b
        Ok(dunce::canonicalize(absolute)?)
    }

    fn get_matched_files(&self, root: &Path) -> Result<MatchedFiles> {
        let default = default_file_changes_matchers(root);
        MatchedFiles::try_new(root, self.options.watch().unwrap_or(&default))
    }

    fn build_and_load(&self, root: &Path) -> Result<(ExecutorWithMetadata, ExecutorKind)> {
        let kind = if let Some(kind) = self.options.kind() {
            kind
        } else {
            infer_local_executor_type(&root)?
        };

        let builder = builder_for_executor_kind(kind);
        let loader = loader_for_executor_kind(kind);

        builder
            .build(&root)
            .with_context(|| format!("error while building executor from {}", root.display()))?;

        let executor_with_metadata = loader
            .load_from_src(&root)
            .with_context(|| format!("could not load executor {}", root.display()))?;

        Ok((executor_with_metadata, kind))
    }
}

impl ExecutorResolver for FileSystemResolver {
    fn resolve(&self, url: &Url) -> Result<ExecutorResolution> {
<<<<<<< HEAD
        let root = self.get_canonical_root_path(url)
=======
        let root = self
            .get_canonical_root_path(url)
>>>>>>> 2cda308b
            .with_context(|| format!("could not get canonical executor path from {url}"))?;

        let (ExecutorWithMetadata { executor, metadata }, kind) = self.build_and_load(&root)?;

<<<<<<< HEAD
        if !is_dir {
            bail!("{url} is not a directory. file:// URLs must point to the source files root directory of your executor.")
        }

        let kind = if let Some(kind) = self.options.kind() {
            kind
        } else {
            infer_local_executor_type(&root)?
        };

        let loader = loader_for_executor_kind(kind);

        Ok(ExecutorSource {
=======
        Ok(ExecutorResolution {
            executor,
>>>>>>> 2cda308b
            state: to_value(State {
                files: MatchedFilesState::from_files(self.get_matched_files(&root)?)?,
                kind,
                metadata,
            })?,
        })
    }

<<<<<<< HEAD
    fn update(&self, url: &Url, state: &Value) -> Result<Option<ExecutorSource>> {
        let root = get_canonical_root_path(url, &self.default_cwd)
=======
    fn update(&self, url: &Url, state: &Value) -> Result<ExecutorUpdate> {
        let root = self
            .get_canonical_root_path(url)
>>>>>>> 2cda308b
            .with_context(|| format!("could not get canonical executor path from {url}"))?;
        let state = State::deserialize(state)?;

        let matched_files = self.get_matched_files(&root)?;
        let merged_state = state.files.merge(matched_files)?;

        let update = match self.options.rebuild() {
            RebuildStrategy::OnChanges if merged_state.changes.is_empty() => {
                let loader = loader_for_executor_kind(state.kind);
                ExecutorUpdate {
                    executor: loader.load_from_metadata(&state.metadata)?,
                    new_state: Some(to_value(State {
                        files: merged_state.files_state,
                        kind: state.kind,
                        metadata: state.metadata,
                    })?),
                    updated: false,
                }
            }
            _ => {
                let (ExecutorWithMetadata { executor, metadata }, kind) =
                    self.build_and_load(&root)?;
                ExecutorUpdate {
                    executor,
                    new_state: Some(to_value(State {
                        kind,
                        files: merged_state.files_state,
                        metadata,
                    })?),
                    updated: true,
                }
            }
        };

        Ok(update)
    }
}<|MERGE_RESOLUTION|>--- conflicted
+++ resolved
@@ -6,14 +6,10 @@
 
 use anyhow::{bail, Context};
 use blaze_common::{
-<<<<<<< HEAD
-    cache::{FileChangesMatcher, MatchingBehavior}, error::Result, executor::{ExecutorKind, FileSystemOptions, RebuildStrategy}, util::normalize_path, value::{to_value, Value}
-=======
     cache::{FileChangesMatcher, MatchingBehavior},
     error::Result,
     executor::{ExecutorKind, FileSystemOptions, RebuildStrategy},
     value::{to_value, Value},
->>>>>>> 2cda308b
 };
 
 use serde::{Deserialize, Serialize};
@@ -22,15 +18,10 @@
 use crate::system::file_changes::{MatchedFiles, MatchedFilesState};
 
 use super::{
-<<<<<<< HEAD
-    kinds::infer_local_executor_type, loader::{loader_for_executor_kind, LoadMetadata}, resolver::{ExecutorResolution, ExecutorSource},
-    ExecutorResolver,
-=======
     builder::builder_for_executor_kind,
     kinds::infer_local_executor_type,
     loader::{loader_for_executor_kind, ExecutorWithMetadata},
     resolver::{ExecutorResolution, ExecutorResolver, ExecutorUpdate},
->>>>>>> 2cda308b
 };
 
 #[derive(Serialize, Deserialize)]
@@ -58,34 +49,18 @@
 /// Resolves an executor based on a file URL.
 pub struct FileSystemResolver {
     options: FileSystemOptions,
-<<<<<<< HEAD
-    default_cwd: PathBuf,
-=======
     relative_path_root: PathBuf,
->>>>>>> 2cda308b
 }
 
 impl FileSystemResolver {
-    pub fn new(default_cwd: &Path, options: FileSystemOptions) -> Self {
+    pub fn new(workspace_root: &Path, options: FileSystemOptions) -> Self {
         Self {
             options,
-<<<<<<< HEAD
-            default_cwd: default_cwd.to_owned(),
-=======
             relative_path_root: workspace_root.to_owned(),
->>>>>>> 2cda308b
         }
     }
 
     fn get_canonical_root_path(&self, url: &Url) -> Result<PathBuf> {
-<<<<<<< HEAD
-        let url_path = normalize_path(Path::new(url.path()))?;
-        let absolute = if url_path.is_absolute() {
-            url_path.to_path_buf()
-        } else {
-            self.default_cwd.join(url_path)
-        };
-=======
         let url_path = Path::new(url.path());
         let absolute = if url_path.is_absolute() {
             url_path.to_path_buf()
@@ -106,7 +81,6 @@
             )
         }
 
->>>>>>> 2cda308b
         Ok(dunce::canonicalize(absolute)?)
     }
 
@@ -139,34 +113,14 @@
 
 impl ExecutorResolver for FileSystemResolver {
     fn resolve(&self, url: &Url) -> Result<ExecutorResolution> {
-<<<<<<< HEAD
-        let root = self.get_canonical_root_path(url)
-=======
         let root = self
             .get_canonical_root_path(url)
->>>>>>> 2cda308b
             .with_context(|| format!("could not get canonical executor path from {url}"))?;
 
         let (ExecutorWithMetadata { executor, metadata }, kind) = self.build_and_load(&root)?;
 
-<<<<<<< HEAD
-        if !is_dir {
-            bail!("{url} is not a directory. file:// URLs must point to the source files root directory of your executor.")
-        }
-
-        let kind = if let Some(kind) = self.options.kind() {
-            kind
-        } else {
-            infer_local_executor_type(&root)?
-        };
-
-        let loader = loader_for_executor_kind(kind);
-
-        Ok(ExecutorSource {
-=======
         Ok(ExecutorResolution {
             executor,
->>>>>>> 2cda308b
             state: to_value(State {
                 files: MatchedFilesState::from_files(self.get_matched_files(&root)?)?,
                 kind,
@@ -175,14 +129,9 @@
         })
     }
 
-<<<<<<< HEAD
-    fn update(&self, url: &Url, state: &Value) -> Result<Option<ExecutorSource>> {
-        let root = get_canonical_root_path(url, &self.default_cwd)
-=======
     fn update(&self, url: &Url, state: &Value) -> Result<ExecutorUpdate> {
         let root = self
             .get_canonical_root_path(url)
->>>>>>> 2cda308b
             .with_context(|| format!("could not get canonical executor path from {url}"))?;
         let state = State::deserialize(state)?;
 
